--- conflicted
+++ resolved
@@ -104,42 +104,6 @@
             Global.logger.log_light_validation_error('No table of content found')
         }
 
-<<<<<<< HEAD
-=======
-        /** Step 2, check the duration values */
-        {
-            // This is the duration in milliseconds!
-            let resourceDuration: number = 0;
-            processed.readingOrder.forEach((resource: LinkedResource) => {
-                if (resource.duration) {
-                    if (!check_duration_value(resource.duration, Global.logger)) {
-                        delete resource.duration
-                    } else {
-                        resourceDuration += moment.duration(resource.duration).asMilliseconds();;
-                    }
-                } else {
-                    Global.logger.log_light_validation_error('No duration set in resource', resource);
-                }
-            });
-            if (processed.duration) {
-                if (moment.duration(processed.duration).asMilliseconds() !== resourceDuration) {
-                    Global.logger.log_light_validation_error(`Inconsistent global duration value (${processed.duration})`);
-                }
-            } else {
-                Global.logger.log_light_validation_error(`Global duration value has not been provided`);
-            }
-        }
-
-
-        // The PEP (if it exists) should also be in the unique resources array.
-        // @@@@@@@@@@@@!!!!!! This is not yet accepted, just a proposed amendment of the audiobook spec!
-        if (Global.document !== undefined) {
-            if (!processed.uniqueResources.includes(Global.document.documentURI)) {
-                processed.uniqueResources.push(Global.document.documentURI);
-            }
-        }
-
->>>>>>> 43bb2ef2
         return processed;
     },
 
